
var GenericCollection = require("../generic-collection");

module.exports = describeOrder;
function describeOrder(Collection) {

    /*
        The following tests are from Montage.
        Copyright (c) 2012, Motorola Mobility LLC.
        All Rights Reserved.
        BSD License.
    */

    // contains 10, 20, 30
    function FakeArray() {
        this.length = 3;
    }
    Object.addEach(FakeArray.prototype, GenericCollection.prototype);
    FakeArray.prototype.reduce = function (callback, basis) {
        basis = callback(basis, 10, 0, this);
        basis = callback(basis, 20, 1, this);
        basis = callback(basis, 30, 2, this);
        return basis;
    };
    var fakeArray = new FakeArray();

    describe("equals", function () {

        it("identifies itself", function () {
            var collection = Collection([1, 2]);
            expect(collection.equals(collection)).toBe(true);
        });

        it("distinguishes incomparable objects", function () {
            expect(Collection([]).equals(null)).toEqual(false);
        });

        it("compares itself to an array-like collection", function () {
            expect(Collection([10, 20, 30]).equals(fakeArray)).toEqual(true);
        });

    });

    describe("compare", function () {

        it("compares to itself", function () {
            var collection = Collection([1, 2]);
            expect(collection.compare(collection)).toBe(0);
        });

        // contains 10, 20, 30
        it("a fake array should be equal to collection", function () {
            expect(Object.compare(fakeArray, Collection([10, 20, 30]))).toEqual(0);
        });

        it("a fake array should be less than a collection", function () {
            expect(Object.compare(fakeArray, Collection([10, 30]))).toEqual(-10);
        });

        it("a fake array should be greater than a real array because it is longer", function () {
            expect(Object.compare(fakeArray, Collection([10, 20]))).toEqual(1);
        });

        it("a fake array should be less than a longer but otherwise equal", function () {
            expect(Object.compare(fakeArray, Collection([10, 20, 30, 40]))).toEqual(-1);
        });

        it("an array should be equal to a fake array", function () {
            expect(Collection([10, 20, 30]).compare(fakeArray)).toEqual(0);
        });

        it("an array should be greater than a fake array", function () {
            expect(Collection([10, 30]).compare(fakeArray)).toEqual(10);
        });

        it("an array should be less than a fake array because it is shorter but otherwise equal", function () {
            expect(Collection([10, 20]).compare(fakeArray)).toEqual(-1);
        });

        it("an array should be less than a fake array because it is longer but otherwise equal", function () {
            expect(Collection([10, 20, 30, 40]).compare(fakeArray)).toEqual(1);
        });

    });

<<<<<<< HEAD
    describe("indexOf", function () {
        if (!Collection.prototype.indexOf)
            return;

        it("finds first value", function () {
            var collection = Collection([1, 2, 3]);
            expect(collection.indexOf(2)).toBe(1);
        });

        it("finds first identical value", function () {
            if (Collection.prototype.isSet)
                return;
            var collection = Collection([1, 1, 2, 2, 3, 3]);
            expect(collection.indexOf(2)).toBe(2);
        });

        it("finds first value after index", function () {
            if (Collection.prototype.isSet || Collection.prototype.isSorted)
                return;
            var collection = Collection([1, 2, 3, 1, 2, 3]);
            expect(collection.indexOf(2, 3)).toBe(4);
        });

        it("finds first value after negative index", function () {
            if (Collection.prototype.isSet || Collection.prototype.isSorted)
                return;
            var collection = Collection([1, 2, 3, 1, 2, 3]);
            expect(collection.indexOf(2, -3)).toBe(4);
        });

    });

    describe("lastIndexOf", function () {
        if (!Collection.prototype.lastIndexOf)
            return;

        it("finds last value", function () {
            var collection = Collection([1, 2, 3]);
            expect(collection.lastIndexOf(2)).toBe(1);
        });

        it("finds last identical value", function () {
            if (Collection.prototype.isSet)
                return;
            var collection = Collection([1, 1, 2, 2, 3, 3]);
            expect(collection.lastIndexOf(2)).toBe(3);
        });

        it("finds the last value before index", function () {
            if (Collection.prototype.isSet || Collection.prototype.isSorted)
                return;
            var collection = Collection([1, 2, 3, 1, 2, 3]);
            expect(collection.lastIndexOf(2, 3)).toBe(1);
        });

        it("finds the last value before negative index", function () {
            if (Collection.prototype.isSet || Collection.prototype.isSorted)
                return;
            var collection = Collection([1, 2, 3, 1, 2, 3]);
            expect(collection.lastIndexOf(2, -3)).toBe(1);
        });

    });

    describe("find", function () {

        it("finds equivalent values", function () {
            expect(Collection([10, 10, 10]).find(10)).toEqual(0);
        });

        it("finds equivalent values", function () {
            expect(Collection([10, 10, 10]).find(10)).toEqual(0);
=======
    describe("findValue", function () {

        it("should find equivalent values", function () {
            expect(Collection([10, 10, 10]).findValue(10)).toEqual(0);
>>>>>>> ea5fdb99
        });

    });

    describe("findLastValue", function () {

<<<<<<< HEAD
        it("finds equivalent values", function () {
            expect(Collection([10, 10, 10]).findLast(10)).toEqual(2);
=======
        it("should find equivalent values", function () {
            expect(Collection([10, 10, 10]).findLastValue(10)).toEqual(2);
>>>>>>> ea5fdb99
        });

    });

    describe("has", function () {

        it("finds equivalent values", function () {
            expect(Collection([10]).has(10)).toBe(true);
        });

        it("does not find absent values", function () {
            expect(Collection([]).has(-1)).toBe(false);
        });

    });

    describe("has", function () {

        it("finds a value", function () {
            var collection = Collection([1, 2, 3]);
            expect(collection.has(2)).toBe(true);
        });

        it("does not find an absent value", function () {
            var collection = Collection([1, 2, 3]);
            expect(collection.has(4)).toBe(false);
        });

        // TODO
        // it("makes use of equality override", function () {
        //     var collection = Collection([1, 2, 3]);
        //     expect(collection.has(4, function (a, b) {
        //         return a - 1 === b;
        //     })).toBe(true);
        // });

    });


    describe("any", function () {

        var tests = [
            [[0, false], false],
            [["0"], true],
            [[{}], true],
            [[{a: 10}], true],
            [[0, 1, 0], true],
            [[1, 1, 1], true],
            [[true, true, true], true],
            [[0, 0, 0, true], true],
            [[], false],
            [[false, false, false], false]
        ];

        tests.forEach(function (test) {
            it(JSON.stringify(test[0]) + ".any() should be " + test[1], function () {
                expect(Collection(test[0]).any()).toEqual(test[1]);
            });
        });

    });

    describe("all", function () {

        var tests = [
            [[], true],
            [[true], true],
            [[1], true],
            [[{}], true],
            [[false, true, true, true], false]
        ];

        tests.forEach(function (test) {
            it(JSON.stringify(test[0]) + ".all() should be " + test[1], function () {
                expect(Collection(test[0]).all()).toEqual(test[1]);
            });
        });

    });

    describe("min", function () {

        it("finds the minimum of numeric values", function () {
            expect(Collection([1, 2, 3]).min()).toEqual(1);
        });

    });

    describe("max", function () {

        it("finds the maximum of numeric values", function () {
            expect(Collection([1, 2, 3]).max()).toEqual(3);
        });

    });

    describe("sum", function () {

        it("computes the sum of numeric values", function () {
            expect(Collection([1, 2, 3]).sum()).toEqual(6);
        });

        // sum has deprecated behaviors for implicit flattening and
        // property path mapping, not tested here

    });

    describe("average", function () {

        it("computes the arithmetic mean of values", function () {
            expect(Collection([1, 2, 3]).average()).toEqual(2);
        });

    });

    describe("flatten", function () {

        it("flattens an array one level", function () {
            var collection = Collection([
                [[1, 2, 3], [4, 5, 6]],
                Collection([[7, 8, 9], [10, 11, 12]])
            ]);
            expect(collection.flatten()).toEqual([
                [1, 2, 3],
                [4, 5, 6],
                [7, 8, 9],
                [10, 11, 12]
            ]);
        });

    });

    describe("one", function () {

        it("gets the first value", function () {
            expect(Collection([0]).one()).toEqual(0);
        });

        it("throws if empty", function () {
            expect(Collection([]).one()).toBe(undefined);
        });

    });

    describe("only", function () {

        it("gets the first value", function () {
            expect(Collection([0]).only()).toEqual(0);
        });

        it("is undefined if empty", function () {
            expect(Collection([]).only()).toBeUndefined();
        });

        it("is undefined if more than one value", function () {
            expect(Collection([1, 2]).only()).toBeUndefined();
        });

    });

    describe("clone", function () {

        // should have been adequately covered by Object.clone tests

        it("should clone with indefinite depth", function () {
            var collection = Collection([[[]]]);
            var clone = collection.clone();
            expect(clone).toEqual(collection);
            expect(clone).toNotBe(collection);
        });

        it("should clone with depth 0", function () {
            var collection = Collection([]);
            expect(collection.clone(0)).toBe(collection);
        });

        it("should clone with depth 1", function () {
            var collection = [Collection({})];
            expect(collection.clone(1)).toNotBe(collection);
            expect(collection.clone(1).one()).toBe(collection.one());
        });

        it("should clone with depth 2", function () {
            var collection = Collection([{a: 10}]);
            expect(collection.clone(2)).toNotBe(collection);
            expect(collection.clone(2).one()).toNotBe(collection.one());
            expect(collection.clone(2).one()).toEqual(collection.one());
        });

    });

}
<|MERGE_RESOLUTION|>--- conflicted
+++ resolved
@@ -83,7 +83,6 @@
 
     });
 
-<<<<<<< HEAD
     describe("indexOf", function () {
         if (!Collection.prototype.indexOf)
             return;
@@ -148,33 +147,22 @@
 
     });
 
-    describe("find", function () {
+    describe("findValue", function () {
 
         it("finds equivalent values", function () {
-            expect(Collection([10, 10, 10]).find(10)).toEqual(0);
+            expect(Collection([10, 10, 10]).findValue(10)).toEqual(0);
         });
 
         it("finds equivalent values", function () {
-            expect(Collection([10, 10, 10]).find(10)).toEqual(0);
-=======
-    describe("findValue", function () {
-
-        it("should find equivalent values", function () {
             expect(Collection([10, 10, 10]).findValue(10)).toEqual(0);
->>>>>>> ea5fdb99
         });
 
     });
 
     describe("findLastValue", function () {
 
-<<<<<<< HEAD
         it("finds equivalent values", function () {
-            expect(Collection([10, 10, 10]).findLast(10)).toEqual(2);
-=======
-        it("should find equivalent values", function () {
             expect(Collection([10, 10, 10]).findLastValue(10)).toEqual(2);
->>>>>>> ea5fdb99
         });
 
     });
