--- conflicted
+++ resolved
@@ -4,14 +4,9 @@
 
 var Shim = require("./shim");
 var GenericCollection = require("./generic-collection");
-<<<<<<< HEAD
 var ObservableObject = require("./observable-object");
 var ObservableRange = require("./observable-range");
-=======
-var PropertyChanges = require("./listen/property-changes");
-var RangeChanges = require("./listen/range-changes");
 var Iterator = require("./iterator");
->>>>>>> 7935c8a4
 
 function SortedArray(values, equals, compare, getDefault) {
     if (!(this instanceof SortedArray)) {
