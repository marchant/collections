[![Build Status](https://travis-ci.org/montagejs/collections.png?branch=master)](http://travis-ci.org/montagejs/collections)

# Collections

This package contains JavaScript implementations of common data
structures with idiomatic iterfaces, including extensions for Array and
Object.

You can use these Node Packaged Modules with Node.js, [Browserify][],
[Mr][], or any compatible CommonJS module loader.  Using a module loader
or bundler when using Collections in web browsers has the advantage of
only incorporating the modules you need.  However, you can just embed
`<script src="collections/collections.min.js">` and *all* of the
collections will be introduced as globals.  :warning:
`require("collections")` is not supported.

```
npm install collections --save
```

[Browserify]: https://github.com/substack/node-browserify
[Mr]: https://github.com/montagejs/mr


## Collections

### List(values, equals, getDefault)

```javascript
var List = require("collections/list");
```

An ordered collection of values with fast insertion and deletion and
forward and backward traversal, backed by a cyclic doubly linked
list with a head node.  Lists support most of the Array interface,
except that they use and return nodes instead of integer indicies in
analogous functions.

Lists have a `head` `Node`. The node type is available as `Node` on
the list prototype and can be overridden by inheritors.  Each node
has `prev` and `next` properties.

### Set(values, equals, hash, getDefault)

```javascript
var Set = require("collections/set");
```

A collection of unique values.  The set can be iterated in the order
of insertion.  With a good hash function for the stored values,
insertion and removal are fast regardless of the size of the
collection.  Values may be objects.  The `equals` and `hash`
functions can be overridden to provide alternate definitions of
"unique".  `Set` is backed by `FastSet` and `List`.

### Map(map, equals, hash, getDefault)

```javascript
var Map = require("collections/map");
```

A collection of key and value entries with unique keys.  Keys may be
objects.  The collection iterates in the order of insertion.  `Map`
is backed by `Set`.

### MultiMap(map, getDefault, equals, hash)

```javascript
var MultiMap = require("collections/multi-map");
```

A collection of keys mapped to collections of values.  The default
`getDefault` collection is an `Array`, but it can be a `List` or any
other array-like object.  `MultiMap` inherits `Map` but overrides
the `getDefault(key)` provider.

### WeakMap()

```javascript
var WeakMap = require("collections/weak-map");
```

A non-iterable collection of key value pairs.  Keys must objects and
do not benefit from `hash` functions.  Some engines already
implement `WeakMap`.  The non-iterable requirement makes it possible
for weak maps to collect garbage when the key is no longer
available, without betraying when the key is collected.  The shimmed
implementation undetectably annotates the given key and thus does
not necessarily leak memory, but cannot collect certain reference
graphs.  This WeakMap shim was implemented by Mark Miller of Google.

### SortedSet(values, equals, compare, getDefault)

```javascript
var SortedSet = require("collections/sorted-set");
```

A collection of unique values stored in stored order, backed by a
splay tree.  The `equals` and `compare` functions can be overridden
to provide alternate definitions of "unique".

The `compare` method *must* provide a total order of all unique
values.  That is, if `compare(a, b) === 0`, it *must* follow that
`equals(a, b)`.

### SortedMap(map, equals, compare, getDefault)

```javascript
var SortedMap = require("collections/sorted-map");
```

A collection of key value pairs stored in sorted order.  `SortedMap`
is backed by `SortedSet` and the `GenericMap` mixin.

### LruSet(values, maxLength, equals, hash, getDefault)

```javascript
var LruSet = require("collections/lru-set");
```

A cache with the Least-Recently-Used strategy for truncating its
content when it’s length exceeds `maxLength`.  `LruSet` is backed by
a `Set` and takes advantage of the already tracked insertion order.
Both getting and setting a value constitute usage, but checking
whether the set has a value and iterating values do not.

### LruMap(map, maxLength, equals, hash, getDefault)

```javascript
var LruMap = require("collections/lru-map");
```

A cache of entries backed by an `LruSet`.

### SortedArray(values, equals, compare, getDefault)

```javascript
var SortedArray = require("collections/sorted-array");
```

A collection of values stored in a stable sorted order, backed by an
array.

### SortedArraySet(values, equals, compare, getDefault)

```javascript
var SortedArraySet = require("collections/sorted-array-set");
```

A collection of unique values stored in sorted order, backed by a
plain array.  If the given values are an actual array, the sorted
array set takes ownership of that array and retains its content.  A
sorted array set performs better than a sorted set when it has
roughly less than 100 values.

### SortedArrayMap(values, equals, compare, getDefault)

```javascript
var SortedArrayMap = require("collections/sorted-array-map");
```

A collection of key value pairs stored in sorted order, backed by a
sorted array set.

### FastSet(values, equals, hash, getDefault)

```javascript
var FastSet = require("collections/fast-set");
```

A collection of unique values stored like a hash table.  The
underlying storage is a `Dict` that maps hashes to lists of values
that share the same hash.  Values may be objects.  The `equals` and
`hash` functions can be overridden to provide alternate definitions
of "unique".

### FastMap(map, equals, hash, getDefault)

```javascript
var FastMap = require("collections/fast-map");
```

A collection of key and value entries with unique keys, backed by a
set.  Keys may be objects.  `FastMap` is backed by `FastSet` and the
`GenericMap` mixin.

### Dict(values, getDefault)

```javascript
var Dict = require("collections/dict");
```

A collection of string to value mappings backed by a plain
JavaScript object.  The keys are mangled to prevent collisions with
JavaScript properties.

### Heap(values, equals, compare)

```javascript
var Heap = require("collections/heap");
```

A collection that can always quickly (constant time) report its
largest value, with reasonable performance for incremental changes
(logarithmic), using a contiguous array as its backing storage.
However, it does not track the sorted order of its elements.

### Iterator(iterable)

```javascript
var Iterator = require("collections/iterator");
```

A wrapper for any iterable that implements `iterate` or iterator the
implements `next`, providing a rich lazy traversal interface.

### Array

```javascript
require("collections/shim-array");
```

An ordered collection of values with fast random access, push, and
pop, but slow splice. The `array` module provides extensions so it
hosts all the expressiveness of other collections.  The `shim-array`
module shims EcmaScript 5 methods onto the array prototype if they
are not natively implemented.

### Object

```javascript
require("collections/shim-object");
```

Can be used as a mapping of owned string keys to arbitrary values.
The `object` module provides extensions for the `Object` constructor
that support the map collection interface and can delegate to
methods of collections, allowing them to gracefully handle both
object literals and collections.

## Constructor Arguments

For all of these constructors, the argument `values` is an optional
collection of initial values, and may be an array.  If the `values` are
in a map collection, the the values are taken, but the keys are ignored.

### map

The `map` argument is an optional collection to copy shallowly into
the new mapping.  The `map` may be an object literal.  If `map`
implements `keys`, it is treated as a mapping itself and copied.
Otherwise, if `map` implements `forEach`, it may be any collection
of `[key, value]` pairs.

`equals(x, y)`, `compare(x, y)`, and `hash(value)` are all optional
arguments overriding the meaning of equality, comparability, and
consistent hashing for the purposes of the collection.  `equals` must
return a boolean.  `compare` must return an integer with the same
relationship to zero as x to y.  `hash` should consistently return the
same string for any given object.

### equals(x, y)

The default `equals` operator is implemented in terms of `===`, but
treats `NaN` as equal to itself and `-0` as distinct from `+0`.  It
also delegates to an `equals` method of either the left or right
argument if one exists.  The default equality operator is shimmed as
`Object.equals`.

### compare(x, y)

The default `compare` operator is implemented in terms of `<` and
`>`.  It delegates to the `compare` method of either the left or
right argument if one exists.  It inverts the result if it uses the
falls to the right argument.  The default comparator is shimmed as
`Object.compare`.

### hash(value)

The default `hash` operator uses `toString` for values and provides
a [Unique Label][] for arbitrary objects.  The default hash is
shimmed as `Object.hash`.

[Unique Label]: (http://wiki.ecmascript.org/doku.php?id=harmony:weak_maps#unique_labeler)

### getDefault(key or value)

The default `getDefault` function is `Function.noop`, which returns
`undefined`.  The fallback function is used when you `get` a
nonexistant value from any collection.  The `getDefault` function
becomes a member of the collection object, so `getDefault` is called
with the collection as `this`, so you can also use it to guarantee
that default values in a collection are retained, as in `MultiMap`.


## Collection Methods

Where these methods coincide with the specification of an existing
method of Array, Array is noted as an implementation.  `Array+` refers
to shimmed arrays, as installed with the `array` module.  `Object`
refers to methods implemented on the `Object` constructor function, as
opposed to the `Object.prototype`.  `Object+` in turn refers to methods
shimmed on the object constructor by the `object` module.  These
functions accept the object as the first argument instead of the `this`
implied argument.  ~~Strikethrough~~ indicates an implementation that
should exist but has not yet been made (Send a pull request!).

These are all of the collections:

(Array, Array+, Object+, Iterator, List, Set, Map, MultiMap, WeakMap,
SortedSet, SortedMap, LruSet, LruMap, SortedArray, SortedArraySet,
SortedArrayMap, FastSet, FastMap, Dict)

### has

#### has(key)

Whether a value for the given key exists.

(Object+, Map, MultiMap, SortedMap, LruMap, SortedArrayMap, FastMap,
Dict)

#### has(value, opt_equals)

Whether a value exists in this collection.  This is slow for list
(linear), but fast (logarithmic) for SortedSet and SortedArraySet,
and very fast (constant) for Set.

(Array+, List, Set, SortedSet, LruSet, SortedArray, SortedArraySet,
FastSet)

### get

#### get(key or index)

The value for a key.  If a Map or SortedMap lacks a key, returns
`getDefault(key)`.

(Array+, Map, SortedMap, SortedArrayMap, WeakMap, Object+)

#### get(value)

Gets the equivalent value, or falls back to `getDefault(value)`.

(List, Set, SortedSet, LruSet, SortedArray, SortedArraySet, FastSet)

### set(key or index, value)

Sets the value for a key.

(Map, MultiMap, WeakMap, SortedMap, LruMap, SortedArrayMap, FastMap,
Dict)

### add

#### add(value)

Adds a value.  Ignores the operation and returns false if an
equivalent value already exists.

(Array+, List, Set, SortedSet, LruSet, SortedArray, SortedArraySet,
FastSet, Heap)

#### add(value, key)

Aliases `set(key, value)`, to assist generic methods used for maps,
sets, and other collections.

### addEach

#### addEach(values)

Copies values from another collection to this one.

(Array+, List, Set, SortedSet, LruSet, SortedArray, SortedArraySet,
FastSet, Heap)

#### addEach(mapping)

Copies entries from another collection to this map.  If the mapping
implements `keys` (indicating that it is a mapping) and `forEach`,
all of the key value pairs are copied.  If the mapping only
implements `forEach`, it is assumed to contain `[key, value]` arrays
which are copied instead.

(Object+, Map, MultiMap, SortedMap, LruMap, SortedArrayMap, FastMap,
Dict)

### delete

#### delete(key)

Deletes the value for a given key.  Returns whether the key was
found.

(Map, MultiMap, WeakMap, SortedMap, LruMap, SortedArrayMap, FastMap,
Dict)

#### delete(value)

Deletes a value.  Returns whether the value was found.

(Set, SortedSet, LruSet, SortedArray, SortedArraySet, FastSet, Heap)

#### delete(value, equals)

Deletes the equivalent value.  Returns whether the value was found.

(Array+, List)

### deleteEach(values or keys)

Deletes every value or every value for each key.

(Array+, List, Set, Map, MultiMap, SortedSet, SortedMap,
LruSet, LruMap, SortedArray, SortedArraySet, SortedArrayMap,
FastSet, FastMap, Dict, Heap)

### indexOf(value)

Returns the position in the collection of a value, or `-1` if it is
not found.  Returns the position of the first of equivalent values.
For an Array this takes linear time.  For a SortedArray and
SortedArraySet, it takes logarithmic time to perform a binary
search.  For a SortedSet, this takes ammortized logarithmic time
since it incrementally updates the number of nodes under each
subtree as it rotates.

(Array, ~~List~~, SortedSet, SortedArray, SortedArraySet)

### lastIndexOf(value)

Returns the position in the collection of a value, or `-1` if it is
not found.  Returns the position of the last of equivalent values.

(Array, ~~List~~, SortedArray, SortedArraySet)

### find(value, opt_equals)

Finds a value.  For List and SortedSet, returns the node at which
the value was found.  For SortedSet, the optional `equals` argument
is ignored.

(Array+, List, SortedSet)

### findLast(value, opt_equals)

Finds the last equivalent value, returning the node at which the
value was found.

(Array+, List, SortedArray, SortedArraySet)

### findLeast()

Finds the smallest value, returning the node at which it was found,
or undefined.  This is fast (logarithmic) and performs no rotations.

(SortedSet)

### findLeastGreaterThan(value)

Finds the smallest value greater than the given value.  This is fast
(logarithic) but does cause rotations.

(SortedSet)

### findLeastGreaterThanOrEqual(value)

Finds the smallest value greater than or equal to the given value.
This is fast (logarithmic) but does cause rotations.

(SortedSet)

### findGreatest()

(SortedSet)

### findGreatestLessThan(value)

(SortedSet)

### findGreatestLessThanOrEqual(value)

(SortedSet)

### push

#### push(...values)

Adds values to the end of a collection.

(Array, List)

#### push(...values) for non-dequeues

Adds values to their proper places in a collection.
This method exists only to have the same interface as other
collections.

(Set, SortedSet, LruSet, SortedArray, SortedArraySet, FastSet, Heap)

### unshift

#### unshift(...values)

Adds values to the beginning of a collection.

(Array, List)

#### unshift(...values) for non-dequeues

Adds values to their proper places in a collection.
This method exists only to have the same interface as other
collections.

(Set, SortedSet, LruSet, SortedArray, SortedArraySet, FastSet)

### pop()

Removes and returns the value at the end of a collection.  For a
Heap, this means the greatest contained value, as defined by the
comparator.

(Array, List, Set, SortedSet, LruSet, SortedArray, SortedArraySet,
Heap)

### shift()

Removes and returns the value at the beginning of a collection.

(Array, List, Set, SortedSet, LruSet, SortedArray, SortedArraySet)

### peek()

Returns the last value in an ordered collection.

(List)

### poke(value)

Replaces the last value in an ordered collection.

(List)

### slice(start, end)

Returns an array of the values contained in the
half-open interval [start, end), that is, including the start and
excluding the end.  For lists and arrays, both terms may be numeric
positive or negative indicies.  For a list, either term may be a
node.

(Array, List, SortedSet, SortedArray, SortedArraySet)

### splice(start, length, ...values)

Works as with an array, but for a list, the start may be an index or
a node.

(Array, List, SortedArray, SortedSet, SortedArraySet)

### swap(start, length, values)

Performs a splice without variadic arguments.

(Array+, List, SortedArray, SortedSet, SortedArraySet)

### clear()

Deletes the all values.

(Array+, Object+, List, Set, Map, MultiMap, SortedSet,
SortedMap, LruSet, LruMap, SortedArray, SortedArraySet,
SortedArrayMap, FastSet, FastMap, Dict, Heap)

### sort(compare)

Sorts a collection in place.  The comparator by only be a function.
The default comparator coerces unlike types rather than fail to
compare.

(Array)

### sorted(compare, by, order)

Returns a collection as an array in sorted order.  Accepts an
optional `compare(x, y)` function, `by(property(x))` function, and
`order` indicator, `-1` for descending, `1` for ascending, `0` for
stable.

Instead of a `compare` function, the comparator can be an object
with `compare` and `by` functions.  The default `compare` value is
`Object.compare`.

The `by` function must be a function that accepts a value from the
collection and returns a representative value on which to sort.

(Array+, List, Set, Map, SortedSet, LruSet, SortedArray,
SortedArraySet, FastSet, Heap)

### group(callback, thisp, equals)

Returns an array of [key, equivalence class] pairs where every
element from the collection is placed into an equivalence class
if they have the same corresponding return value from the given
callback.

(Array+, Object+, List, Set, Map, MultiMap, SortedSet,
SortedMap, LruSet, LruMap, SortedArray, SortedArraySet,
SortedArrayMap, FastSet, FastMap, Dict, Heap, Iterator)

### reverse()

Reverses a collection in place.

(Array, List)

### reversed()

Returns a collection of the same type with this collection's
contents in reverse order.

(Array, List)

### enumerate(start=0)

Returns an array of [index, value] pairs from the source collection,
starting with the given index.

### join(delimiter="")

Returns a string of all the values in the collection joined.

(Array, List, Set, SortedSet, LruSet, SortedArray, SortedArraySet,
FastSet, Heap, Iterator)

### concat(...iterables)

Produces a new collection of the same type containing all the values
of itself and the values of any number of other collections.  Favors
the last of duplicate values.  For map-like objects, the given
iterables are treated as map-like objects and each successively
updates the result.  Array is like a map from index to value.  List,
Set, and SortedSet are like maps from nodes to values.

(Array, ~~Object+~~, Iterator, List, Set, Map, MultiMap,
SortedSet, SortedMap, LruSet, LruMap, SortedArray, SortedArraySet,
SortedArrayMap, FastSet, FastMap, Dict, Heap)

### keys()

Returns an array of the keys.

(Object, Map, MultiMap, SortedMap, LruMap, SortedArrayMap, FastMap,
Dict)

### values()

Returns an array of the values

(Object+, Map, MultiMap, SortedMap, LruMap, SortedArrayMap, FastMap,
Dict)

### entries()

Returns an array of `[key, value]` pairs for each entry.

(Object+, Map, MultiMap, SortedMap, LruMap, SortedArrayMap, FastMap,
Dict)

### reduce(callback(result, value, key, object, depth), basis, thisp)

(Array, Iterator, List, Set, Map, MultiMap, SortedSet, SortedMap,
LruSet, LruMap, SortedArray, SortedArraySet, SortedArrayMap,
FastSet, FastMap, Dict, Heap)

### reduceRight(callback(result, value, key, object, depth), basis, thisp)

(Array, List, SortedSet, ~~SortedMap~~, SortedArray, SortedArraySet,
~~SortedArrayMap~~, Heap)

### forEach(callback(value, key, object, depth), thisp)

Calls the callback for each value in the collection.  The iteration
of lists is resilient to changes to the list.  Particularly, nodes
added after the current node will be visited and nodes added before
the current node will be ignored, and no node will be visited twice.

(Array, Object+, Iterator, List, Set, Map, MultiMap, WeakMap,
SortedSet, SortedMap, LruSet, LruMap, SortedArray, SortedArraySet,
SortedArrayMap, FastSet, FastMap, Dict, Heap)

### map(callback(value, key, object, depth), thisp)

(Array, Object+, Iterator, List, Set, Map, MultiMap, WeakMap,
SortedSet, SortedMap, LruSet, LruMap, SortedArray, SortedArraySet,
SortedArrayMap, FastSet, FastMap, Dict, Heap)

### toArray()

(Array+, Iterator, List, Set, Map, MultiMap, SortedSet, SortedMap,
LruSet, LruMap, SortedArray, SortedArraySet, SortedArrayMap,
FastSet, FastMap, Dict, Heap)

### toObject()

Converts any collection to an object, treating this collection as a
map-like object.  Array is like a map from index to value.

(Array+ Iterator, List, Map, MultiMap, SortedMap, LruMap,
SortedArrayMap, FastMap, Dict, Heap)

### filter(callback(value, key, object, depth), thisp)

(Array, Iterator, List, Set, Map, MultiMap, SortedSet, SortedMap,
LruSet, LruMap, SortedArray, SortedArraySet, SortedArrayMap,
FastSet, FastMap, Dict, Heap)

### every(callback(value, key, object, depth), thisp)

Whether every value passes a given guard.  Stops evaluating the
guard after the first failure.  Iterators stop consuming after the
the first failure.

(Array, Iterator, List, Set, Map, MultiMap, SortedSet, SortedMap,
LruSet, LruMap, SortedArray, SortedArraySet, SortedArrayMap,
FastSet, FastMap, Dict, Heap)

### some(callback(value, key, object, depth), thisp)

Whether there is a value that passes a given guard.  Stops
evaluating the guard after the first success.  Iterators stop
consuming after the first success.

(Array, Iterator, List, Set, Map, MultiMap, SortedSet, SortedMap,
LruSet, LruMap, SortedArray, SortedArraySet, SortedArrayMap,
FastSet, FastMap, Dict, Heap)

### any()

Whether any value is truthy.

(Array+, Iterator, List, Set, Map, MultiMap, SortedSet, SortedMap,
LruSet, LruMap, SortedArray, SortedArraySet, SortedArrayMap,
FastSet, FastMap, Dict, Heap)

### all()

Whether all values are truthy.

(Array+, Iterator, List, Set, Map, MultiMap, SortedSet, SortedMap,
LruSet, LruMap, SortedArray, SortedArraySet, SortedArrayMap,
FastSet, FastMap, Dict, Heap)

### min()

The smallest value.  This is fast for sorted collections (logarithic
for SortedSet, constant for SortedArray, SortedArraySet, and
SortedArrayMap), but slow for everything else (linear).

(Array+, Iterator, List, Set, Map, MultiMap, SortedSet, SortedMap,
LruSet, LruMap, SortedArray, SortedArraySet, SortedArrayMap,
FastSet, FastMap, Dict)

### max()

The largest value.  This is fast for sorted collections (logarithic
for SortedSet, constant for SortedArray, SortedArraySet, and
SortedArrayMap), but slow for everything else (linear).

(Array+, Iterator, List, Set, Map, MultiMap, SortedSet, SortedMap,
LruSet, LruMap, SortedArray, SortedArraySet, SortedArrayMap,
FastSet, FastMap, Dict, Heap)

### one()

Any single value, or throws an exception if there are no values.  This
is very fast (constant time) for most collections.  For a sorted set,
`set.root.value` is always very fast to access, but changes whenever you
*access* a value, including using `has` or `find`.  In the interest of
being consistent across accesses, and only changing in response to
mutation, `one` returns the `min` of the set in logarithmic time.

(Array+, List, Set, Map, MultiMap, SortedSet, SortedMap, LruSet,
LruMap, SortedArray, SortedArray, SortedArraySet, SortedArrayMap,
FastSet, FastMap, Dict, Heap)

### only()

The one and only value, or throws an exception if there are no
values or more than one value.

(Array+, List, Set, Map, MultiMap, SortedSet, SortedMap, LruSet,
LruMap, SortedArray, SortedArray, SortedArraySet, SortedArrayMap,
FastSet, FastMap, Dict, Heap)

### sum()

(Array+, Iterator, List, Set, Map, MultiMap, SortedSet,
SortedMap, LruSet, LruMap, SortedArray, SortedArraySet,
SortedArrayMap, FastSet, FastMap, Dict)

### average()

(Array+, Iterator, List, Set, Map, MultiMap, SortedSet,
SortedMap, LruSet, LruMap, SortedArray, SortedArraySet,
SortedArrayMap, FastSet, FastMap, Dict)

### flatten()

(Array+, Iterator, List, Set, Map, MultiMap, SortedSet,
SortedMap, LruSet, LruMap, SortedArray, SortedArraySet,
SortedArrayMap, FastSet, FastMap, Dict, Heap)

### zip(...collections)

(Array+, Iterator, List, Set, Map, MultiMap, SortedSet,
SortedMap, LruSet, LruMap, SortedArray, SortedArraySet,
SortedArrayMap, FastSet, FastMap, Dict, Heap)

### enumerate(zero)

(Array+, Iterator, List, Set, Map, MultiMap, SortedSet, SortedMap,
LruSet, LruMap, SortedArray, SortedArraySet, SortedArrayMap,
FastSet, FastMap, Dict, Heap)

### clone(depth, memo)

Replicates the collection.  Clones the values deeply, to the
specified depth, using the memo to resolve reference cycles.  (which
must the `has` and `set` parts of the Map interface, allowing
objects for keys)  The default depth is infinite and the default
memo is a WeakMap.

`Object.clone` can replicate object literals inheriting directly
from `Object.prototype` or `null`, or any object that implements
`clone` on its prototype.  Any other object causes `clone` to throw
an exception.

The `clone` method on any other objects is not intended to be used
directly since they do not necessarily supply a default depth and
memo.

(Array+, Object+, List, Set, Map, MultiMap, SortedSet,
SortedMap, LruSet, LruMap, SortedArray, SortedArraySet,
SortedArrayMap, FastSet, FastMap, Dict, Heap)

### constructClone(values)

Replicates a collection shallowly.  This is used by each `clone`
implementation to create a new collection of the same type, with the
same options (`equals`, `compare`, `hash` options), but it leaves
the job of deeply cloning the values to the more general `clone`
method.

(Array+, Object+, List, Set, Map, MultiMap, SortedSet,
SortedMap, LruSet, LruMap, SortedArray, SortedArraySet,
SortedArrayMap, FastSet, FastMap, Dict, Heap)

### equals(that, equals)

(Array+, Object+, List, Set, Map, MultiMap, SortedSet, SortedMap,
LruSet, LruMap, ~~SortedArray~~, SortedArraySet, SortedArrayMap,
FastSet, FastMap, Dict)

### compare(that)

(Array+, Object+, List, ~~SortedArray~~, ~~SortedArraySet~~)

### iterate

#### iterate()

Produces an iterator with a `next` method.  You may elect to get
richer iterators by wrapping this iterator with an `Iterator` from
the `iterator` module.  Iteration order of lists is resilient to
changes to the list.

(Array+, Iterator, List, Set, SortedSet, LruSet, SortedArray,
SortedArraySet, FastSet)

#### iterate(start, end)

Returns an iterator for all values at indicies in the half-open
interval [start, end), that is, greater than start, and less than
end.

(Array+)

#### iterate(start, end)

Returns an iterator for all values in the half-open interval [start,
end), that is, greater than start, and less than end.  The iterator
is resilient against changes to the data.

(SortedSet)

### log(charmap, callback(node, write, writeAbove), log, logger)

Writes a tree describing the internal state of the data structure to
the console.

`charmap` is an object that notes which characters to use to draw
lines.  By default, this is the `TreeLog.unicodeRound` property from the
`tree-log` module.  `TreeLog.unicodeSharp` and `TreeLog.ascii` are
alternatives.  The properties are:

-   intersection: ╋
-   through: ━
-   branchUp: ┻
-   branchDown: ┳
-   fromBelow: ╭
-   fromAbove: ╰
-   fromBoth: ┣
-   strafe: ┃

`callback` is a customizable function for rendering each node of the tree.
By default, it just writes the value of the node.  It accepts the node and
a writer functions.  The `write` function produces the line on which the
node joins the tree, and each subsequent line.  The `writeAbove` function
can write lines before the branch.

`log` and `logger` default to `console.log` and `console`.  To write
the representation to an array instead, they can be `array.push` and
`array`.

(SortedSet)


### Iterator

#### dropWhile(callback(value, index, iterator), thisp)

#### takeWhile(callback(value, index, iterator), thisp)

#### mapIterator(callback(value, index, iterator))

Returns an iterator for a mapping on the source values.  Values are
consumed on demand.

#### filterIterator(callback(value, index, iterator))

Returns an iterator for those values from the source that pass the
given guard.  Values are consumed on demand.

#### zipIterator(...iterables)

Returns an iterator that incrementally combines the respective
values of the given iterations.

#### enumerateIterator(start = 0)

Returns an iterator that provides [index, value] pairs from the
source iteration.


### Iterator utilities

#### cycle(iterable, times)

#### concat(iterables)

#### transpose(iterables)

#### zip(...iterables)

Variadic transpose.

#### chain(...iterables)

Variadic concat.

#### range(start, stop, step)

Iterates from start to stop by step.

#### count(start, step)

Iterates from start by step, indefinitely.

#### repeat(value, times)

Repeats the given value either finite times or indefinitely.


## Change Listeners

All collections support change listeners.  There are three types of
changes.  Property changes, map changes, and range changes.

### Property Changes

`PropertyChanges` from the `listen/property-changes` module can
configure listeners for property changes to specific keys of any object.

With the `listen/array-changes` module required, `PropertyChanges` can
also listen to changes to the length and indexed properties of an array.
The only caveat is that watched arrays can only modify their contents
with method calls like `array.push`.  All methods of a watched array
support change dispatch.  In addition, arrays have a `set` method to
make setting the value at a particular index observable.

-   PropertyChanges.addOwnPropertyChangeListener(object, key, listener, before)
-   PropertyChanges.removeOwnPropertyChangeListener(object, key, listener, before)
-   PropertyChanges.dispatchOwnPropertyChange(object, key, value, before)
-   PropertyChanges.addBeforeOwnPropertyChangeListener(object, key, listener)
-   PropertyChanges.removeBeforeOwnPropertyChangeListener(object, key, listener)
-   PropertyChanges.dispatchBeforeOwnPropertyChange(object, key, value)
-   PropertyChanges.getOwnPropertyChangeDescriptor(object, key)

All of these functions delegate to methods of the same name if one
exists on the object.

-   object.addOwnPropertyChangeListener(key, listener, before)
-   object.removeOwnPropertyChangeListener(key, listener, before)
-   object.dispatchOwnPropertyChange(key, value, before)
-   object.addBeforeOwnPropertyChangeListener(key, listener)
-   object.removeBeforeOwnPropertyChangeListener(key, listener)
-   object.dispatchBeforeOwnPropertyChange(key, value)
-   object.getOwnPropertyChangeDescriptor(key)

Additionally, `PropertyChanges.prototype` can be **mixed into** other
types of objects to support the property change dispatch interface.  All
collections support this interface.

The **listener** for a property change receives the arguments `value`,
`key`, and `object`, just as a `forEach` or `map` callback.  The
listener may alternately be a delegate object that implements one of
these methods:

-   listener.handle + **key** + Change **or** WillChange
-   listener.handleProperty + Change **or** WillChange
-   listener.call

### Map Changes

A map change listener receives notifications for the creation, removal,
or updates for any entry in a map data structure.

With the `listen/array-changes` module required, `Array` can also
dispatch map changes for the values at each index.

-   collection.addMapChangeListener(listener, token, before)
-   collection.removeMapChangeListener(listener, token, before)
-   collection.dispatchMapChange(key, value, before)
-   collection.addBeforeMapChangeListener(listener)
-   collection.removeBeforeMapChangeListener(listener)
-   collection.dispatchBeforeMapChange(key, value)
-   collection.getMapChangeDescriptor()

The **listener** for a map change receives the `value`, `key`, and
collection `object` as arguments, the same pattern as a `forEach` or
`map` callback.  In the after change phase, a value of `undefined` may
indicate that the value was deleted or set to `undefined`.  In the
before change phase, a value of `undefined` may indicate the the value
was added or was previously `undefined`.

The listener may be a delegate object with one of the following methods,
in order of precedence:

-   listener.handleMap + Change **or** WillChange
-   listener.handle + **token** + Map + Change **or** WillChange
-   listener.call

The `listen/map-changes` module exports a map changes **mixin**.  The
methods of `MaxChanges.prototype` can be copied to any collection that
needs this interface.  Its mutation methods will then need to dispatch
map changes.

### Range Changes

A range change listener receives notifications when a range of values at
a particular position is added, removed, or replaced within an ordered
collection.

-   collection.**add**RangeChange**Listener**(listener, token, before)
-   collection.**remove**RangeChange**Listener**(listener, token, before)
-   collection.**dispatch**RangeChange(plus, minus, index, before)
-   collection.add**Before**RangeChange**Listener**(listener)
-   collection.remove**Before**RangeChange**Listener**(listener)
-   collection.dispatch**Before**RangeChange(plus, minus, index)
-   collection.**get**RangeChange**Descriptor**()

The **listener** for a range change is a function that accepts `plus`,
`minus`, and `index` arguments.  `plus` and `minus` are the values that
were added or removed at the `index`.  Whatever operation caused these
changes is equivalent to:

```javascript
var minus = collection.splice(index, minus.length, ...plus)
```

The listener can alternately be a delegate object with one of the
following methods in order of precedence:

-   handle + **token** + Range + Change **or** WillChange
-   handleRange + Change **or** WillChange
-   call

The following support range change dispatch:

-   `Array` with `require("collections/listen/array-changes")`
-   `SortedSet`
-   `SortedArray`
-   `SortedArraySet`

The `listen/range-changes` module exports a range changes **mixin**.
The methods of `RangeChanges.prototype` can be copied to any collection
that needs this interface.  Its mutation methods will need to dispatch
the range changes.

All **descriptors** are objects with the properties `changeListeners`
and `willChangeListeners`.  Both are arrays of listener functions or
objects, in the order in which they were added.


## Miscellanea

### Set and Map

Set and map are like hash tables, but not implemented with a block of
memory as they would be in a lower-level language.  Most of the work of
providing fast insertion and lookup based on a hash is performed by the
underlying plain JavaScript object.  Each key of the object is a hash
string and each value is a List of values with that hash.  The inner
list resolves collisions.  With a good `hash` method, the use of the
list can be avoided.

Sets and maps both have a `log` function that displays the internal
structure of the bucket list in an NPM-style.

```
┣━┳ 1
┃ ┗━━ {"key":1,"value":"a"}
┣━┳ 2
┃ ┣━━ {"key":2,"value":"c"}
┃ ┗━━ {"key":2,"value":"d"}
┗━┳ 3
  ┗━━ {"key":3,"value":"b"}
```


### Sorted Set and Sorted Map

A binary splay tree is a balanced binary tree that rotates the most
frequently used entries toward the root such that they can be accessed the
most quickly.  `sorted-set` and `sorted-map` are backed by a splay tree.

All map implementations use an underlying set implementation.  Any map
can be implemented trivially atop a set by wrapping `compare`, `equals`,
or `hash` to operate on the key of an entry.

The sorted set has a `root` node.  Each node has a `left` and `right`
property, which may be null.  Nodes are returned by all of the "find"
functions, and provided as the `key` argument to callbacks.

Both `sorted-set` and `sorted-map` implement a `log` function which can
produce NPM-style visualizations of the internal state of the sorted
tree.

```
> set.log(SortedSet.ascii)
  .-+ -3
  | '-- -2
.-+ -1
+ 0
| .-- 1
'-+ 2
  '-- 3
```

```
> set.log(SortedSet.unicodeRound)
  ╭━┳ -3
  ┃ ╰━━ -2
╭━┻ -1
╋ 0
┃ ╭━┳ 1
┃ ┃ ╰━━ 2
╰━┻ 3
```


### Object and Function Shims

The collection methods on the `Object` constructor all polymorphically
delegate to the corresponding method of any object that implements the
method of the same name.  So, `Object.has` can be used to check whether
a key exists on an object, or in any collection that implements `has`.
This permits the `Object` interface to be agnostic of the input type.

`Array.from` creates an array from any iterable.

`Array.unzip` transposes a collection of arrays, so rows become columns.

`Array.empty` is an empty array, frozen if possible.  Do not modify it.

`Object.from` creates an object from any map or collection.  For arrays
and array-like collections, uses the index for the key.

`Object.empty` is an empty object literal.

`Object.isObject(value)` tests whether it is safe to attempt to access
properties of a given value.

`Object.is(x, y)` compares objects for exact identity and is a good
alternative to `Object.equals` in many collections.

`Object.getValueOf(value)` safely and idempotently returns the value of
an object or value by only calling the `valueOf()` if the value
implements that method.

`Object.owns` is a shorthand for `Object.prototype.hasOwnProperty.call`.

`Object.can(value, name)` checks whether an object implements a method
on its prototype chain.  An owned function property does not qualify as
a method, to aid in distinguishing "static" functions.

`Object.concat(...maps)` and `Object.from(entries)` construct an object
by adding the entries of other objects in order.  The maps can be other
objects, arrays of entries, or map alike collections.

`Function.noop` is returns undefined.

`Function.identity` returns its first argument.

`Function.by(relation)` creates a comparator from a relation function.

`Function.get(key)` creates a relation that returns the value for the
property of a given object.


### References

- a SplayTree impementation buried in Fedor Indutny’s super-secret
  [Callgrind](https://github.com/indutny/callgrind.js). This
  implementation uses parent references.
- a SplayTree implementation adapted by [Paolo
  Fragomeni](https://github.com/hij1nx/forest) from the V8 project and
  based on the top-down splaying algorithm from "Self-adjusting Binary
  Search Trees" by Sleator and Tarjan. This does not use or require
  parent references, so I favored it over Fedor Indutny’s style.
- the interface of ECMAScript harmony [simple maps and
  sets](http://wiki.ecmascript.org/doku.php?id=harmony:simple_maps_and_sets)
- a SplayTree implementation from [JavaScript data
  structures](derrickburns/Javascript-Data-Structures) mainted by
  Derrick Burns that supports change-resilient iterators and a
  comprehensive set of introspection functions.

### Future work

Goals

- make array dispatch length property changes between range changes to
  be consistent with List.
- automate the generation of the method support tables in readme and
  normalize declaration order
- comprehensive specs and spec coverage tests
- array set (a set, for fast lookup, backed by an array for meaningful
  range changes)
- fast list splicing
<<<<<<< HEAD
=======
- revise map changes to use separate handlers for add/delete
- revise tokens for range and map changes to specify complete alternate
  delegate methods, particularly for forwarding directly to dispatch
>>>>>>> 291e44f4
- Make it easier to created a SortedSet with a criterion like
  Function.by(Function.get('name'))

More possible collections

- sorted-list (sorted, can contain duplicates, perhaps backed by splay
  tree with relaxation on the uniqueness invariant, or a skip list)
- sorted-multi-map (sorted, can contain duplicate entries)
- buffer (backed by a circular array, emits cull events)
- trie-set
- trie-map
- immutable-* (mutation functions return new objects that largely share
  the previous version's internal state, some perhaps backed by a hash
  trie)
<|MERGE_RESOLUTION|>--- conflicted
+++ resolved
@@ -1259,12 +1259,6 @@
 - array set (a set, for fast lookup, backed by an array for meaningful
   range changes)
 - fast list splicing
-<<<<<<< HEAD
-=======
-- revise map changes to use separate handlers for add/delete
-- revise tokens for range and map changes to specify complete alternate
-  delegate methods, particularly for forwarding directly to dispatch
->>>>>>> 291e44f4
 - Make it easier to created a SortedSet with a criterion like
   Function.by(Function.get('name'))
 
