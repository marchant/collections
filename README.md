[![Build Status](https://travis-ci.org/montagejs/collections.png?branch=master)](http://travis-ci.org/montagejs/collections)

# Collections

This package contains JavaScript implementations of common data
structures with idiomatic iterfaces, including extensions for Array and
Object.

You can use these Node Packaged Modules with Node.js, [Browserify][],
[Mr][], or any compatible CommonJS module loader.  Using a module loader
or bundler when using Collections in web browsers has the advantage of
only incorporating the modules you need.  However, you can just embed
`<script src="collections/collections.min.js">` and *all* of the
collections will be introduced as globals.  :warning:
`require("collections")` is not supported.

```
npm install collections --save
```

[Browserify]: https://github.com/substack/node-browserify
[Mr]: https://github.com/montagejs/mr


## Collections

### List(values, equals, getDefault)

```javascript
var List = require("collections/list");
```

An ordered collection of values with fast insertion and deletion and
forward and backward traversal and splicing, backed by a cyclic doubly
linked list with a head node.  Lists support most of the Array
interface, except that they use and return nodes instead of integer
indicies in analogous functions.

Lists have a `head` `Node`. The node type is available as `Node` on
the list prototype and can be overridden by inheritors.  Each node has
`prev` and `next` properties.

### Deque(values, capacity)

```javascript
var Deque = require("collections/deque");
```

An ordered collection of values with fast insertion and deletion and
forward and backward traversal, backed by a circular buffer that
doubles its capacity at need. Deques support most of the Array
interface. A Deque is generally faster and produces less garbage
collector churn than a List, but does not support fast splicing.

### Set(values, equals, hash, getDefault)

```javascript
var Set = require("collections/set");
```

A collection of unique values.  The set can be iterated in the order
of insertion.  With a good hash function for the stored values,
insertion and removal are fast regardless of the size of the
collection.  Values may be objects.  The `equals` and `hash`
functions can be overridden to provide alternate definitions of
"unique".  `Set` is backed by `FastSet` and `List`.

### Map(map, equals, hash, getDefault)

```javascript
var Map = require("collections/map");
```

A collection of key and value entries with unique keys.  Keys may be
objects.  The collection iterates in the order of insertion.  `Map`
is backed by `Set`.

### MultiMap(map, getDefault, equals, hash)

```javascript
var MultiMap = require("collections/multi-map");
```

A collection of keys mapped to collections of values.  The default
`getDefault` collection is an `Array`, but it can be a `List` or any
other array-like object.  `MultiMap` inherits `Map` but overrides
the `getDefault(key)` provider.

### WeakMap()

```javascript
var WeakMap = require("collections/weak-map");
```

A non-iterable collection of key value pairs.  Keys must objects and
do not benefit from `hash` functions.  Some engines already
implement `WeakMap`.  The non-iterable requirement makes it possible
for weak maps to collect garbage when the key is no longer
available, without betraying when the key is collected.  The shimmed
implementation undetectably annotates the given key and thus does
not necessarily leak memory, but cannot collect certain reference
graphs.  This WeakMap shim was implemented by Mark Miller of Google.

### SortedSet(values, equals, compare, getDefault)

```javascript
var SortedSet = require("collections/sorted-set");
```

A collection of unique values stored in stored order, backed by a
splay tree.  The `equals` and `compare` functions can be overridden
to provide alternate definitions of "unique".

The `compare` method *must* provide a total order of all unique
values.  That is, if `compare(a, b) === 0`, it *must* follow that
`equals(a, b)`.

### SortedMap(map, equals, compare, getDefault)

```javascript
var SortedMap = require("collections/sorted-map");
```

A collection of key value pairs stored in sorted order.  `SortedMap`
is backed by `SortedSet` and the `GenericMap` mixin.

### LruSet(values, maxLength, equals, hash, getDefault)

```javascript
var LruSet = require("collections/lru-set");
```

A cache with the Least-Recently-Used strategy for truncating its
content when it’s length exceeds `maxLength`.  `LruSet` is backed by
a `Set` and takes advantage of the already tracked insertion order.
Both getting and setting a value constitute usage, but checking
whether the set has a value and iterating values do not.

### LruMap(map, maxLength, equals, hash, getDefault)

```javascript
var LruMap = require("collections/lru-map");
```

A cache of entries backed by an `LruSet`.

### SortedArray(values, equals, compare, getDefault)

```javascript
var SortedArray = require("collections/sorted-array");
```

A collection of values stored in a stable sorted order, backed by an
array.

### SortedArraySet(values, equals, compare, getDefault)

```javascript
var SortedArraySet = require("collections/sorted-array-set");
```

A collection of unique values stored in sorted order, backed by a
plain array.  If the given values are an actual array, the sorted
array set takes ownership of that array and retains its content.  A
sorted array set performs better than a sorted set when it has
roughly less than 100 values.

### SortedArrayMap(values, equals, compare, getDefault)

```javascript
var SortedArrayMap = require("collections/sorted-array-map");
```

A collection of key value pairs stored in sorted order, backed by a
sorted array set.

### FastSet(values, equals, hash, getDefault)

```javascript
var FastSet = require("collections/fast-set");
```

A collection of unique values stored like a hash table.  The
underlying storage is a `Dict` that maps hashes to lists of values
that share the same hash.  Values may be objects.  The `equals` and
`hash` functions can be overridden to provide alternate definitions
of "unique".

### FastMap(map, equals, hash, getDefault)

```javascript
var FastMap = require("collections/fast-map");
```

A collection of key and value entries with unique keys, backed by a
set.  Keys may be objects.  `FastMap` is backed by `FastSet` and the
`GenericMap` mixin.

### Dict(values, getDefault)

```javascript
var Dict = require("collections/dict");
```

A collection of string to value mappings backed by a plain
JavaScript object.  The keys are mangled to prevent collisions with
JavaScript properties.

### Heap(values, equals, compare)

```javascript
var Heap = require("collections/heap");
```

A collection that can always quickly (constant time) report its
largest value, with reasonable performance for incremental changes
(logarithmic), using a contiguous array as its backing storage.
However, it does not track the sorted order of its elements.

### Iterator(iterable)

```javascript
var Iterator = require("collections/iterator");
```

A wrapper for any iterable that implements `iterate` or iterator the
implements `next`, providing a rich lazy traversal interface.


### Array

```javascript
require("collections/shim-array");
```

An ordered collection of values with fast random access, push, and
pop, but slow splice. The `array` module provides extensions so it
hosts all the expressiveness of other collections.  The `shim-array`
module shims EcmaScript 5 methods onto the array prototype if they
are not natively implemented.

### Object

```javascript
require("collections/shim-object");
```

Can be used as a mapping of owned string keys to arbitrary values.
The `object` module provides extensions for the `Object` constructor
that support the map collection interface and can delegate to
methods of collections, allowing them to gracefully handle both
object literals and collections.

## Constructor Arguments

For all of these constructors, the argument `values` is an optional
collection of initial values, and may be an array.  If the `values` are
in a map collection, the the values are taken, but the keys are ignored.

### map

The `map` argument is an optional collection to copy shallowly into
the new mapping.  The `map` may be an object literal.  If `map`
implements `keys`, it is treated as a mapping itself and copied.
Otherwise, if `map` implements `forEach`, it may be any collection
of `[key, value]` pairs.

`equals(x, y)`, `compare(x, y)`, and `hash(value)` are all optional
arguments overriding the meaning of equality, comparability, and
consistent hashing for the purposes of the collection.  `equals` must
return a boolean.  `compare` must return an integer with the same
relationship to zero as x to y.  `hash` should consistently return the
same string for any given object.

### equals(x, y)

The default `equals` operator is implemented in terms of `===`, but
treats `NaN` as equal to itself and `-0` as distinct from `+0`.  It
also delegates to an `equals` method of either the left or right
argument if one exists.  The default equality operator is shimmed as
`Object.equals`.

### compare(x, y)

The default `compare` operator is implemented in terms of `<` and
`>`.  It delegates to the `compare` method of either the left or
right argument if one exists.  It inverts the result if it uses the
falls to the right argument.  The default comparator is shimmed as
`Object.compare`.

### hash(value)

The default `hash` operator uses `toString` for values and provides
a [Unique Label][] for arbitrary objects.  The default hash is
shimmed as `Object.hash`.

[Unique Label]: (http://wiki.ecmascript.org/doku.php?id=harmony:weak_maps#unique_labeler)

### getDefault(key or value)

The default `getDefault` function is `Function.noop`, which returns
`undefined`.  The fallback function is used when you `get` a
nonexistant value from any collection.  The `getDefault` function
becomes a member of the collection object, so `getDefault` is called
with the collection as `this`, so you can also use it to guarantee
that default values in a collection are retained, as in `MultiMap`.


## Collection Methods

Where these methods coincide with the specification of an existing
method of Array, Array is noted as an implementation.  `Array+` refers
to shimmed arrays, as installed with the `array` module.  `Object`
refers to methods implemented on the `Object` constructor function, as
opposed to the `Object.prototype`.  `Object+` in turn refers to methods
shimmed on the object constructor by the `object` module.  These
functions accept the object as the first argument instead of the `this`
implied argument.  ~~Strikethrough~~ indicates an implementation that
should exist but has not yet been made (Send a pull request!).

These are all of the collections:

(Array, Array+, Object+, Iterator, List, Set, Map, MultiMap, WeakMap,
SortedSet, SortedMap, LruSet, LruMap, SortedArray, SortedArraySet,
SortedArrayMap, FastSet, FastMap, Dict)

### has

#### has(key)

Whether a value for the given key exists.

(Object+, Map, MultiMap, SortedMap, LruMap, SortedArrayMap, FastMap,
Dict)

#### has(value, opt_equals)

Whether a value exists in this collection.  This is slow for list
(linear), but fast (logarithmic) for SortedSet and SortedArraySet,
and very fast (constant) for Set.

(Array+, List, Set, SortedSet, LruSet, SortedArray, SortedArraySet,
FastSet)

### get

#### get(key or index)

The value for a key.  If a Map or SortedMap lacks a key, returns
`getDefault(key)`.

(Array+, Map, SortedMap, SortedArrayMap, WeakMap, Object+)

#### get(value)

Gets the equivalent value, or falls back to `getDefault(value)`.

(List, Deque, Set, SortedSet, LruSet, SortedArray, SortedArraySet,
FastSet)

### set(key or index, value)

Sets the value for a key.

(Map, MultiMap, WeakMap, SortedMap, LruMap, SortedArrayMap, FastMap,
Dict)

### add

#### add(value)

Adds a value.  Ignores the operation and returns false if an
equivalent value already exists.

(Array+, List, Deque, Set, SortedSet, LruSet, SortedArray,
SortedArraySet, FastSet, Heap)

#### add(value, key)

Aliases `set(key, value)`, to assist generic methods used for maps,
sets, and other collections.

### addEach

#### addEach(values)

Copies values from another collection to this one.

(Array+, List, Set, SortedSet, LruSet, SortedArray, SortedArraySet,
FastSet, Heap)

#### addEach(mapping)

Copies entries from another collection to this map.  If the mapping
implements `keys` (indicating that it is a mapping) and `forEach`,
all of the key value pairs are copied.  If the mapping only
implements `forEach`, it is assumed to contain `[key, value]` arrays
which are copied instead.

(Object+, Map, MultiMap, SortedMap, LruMap, SortedArrayMap, FastMap,
Dict)

### delete

#### delete(key)

Deletes the value for a given key.  Returns whether the key was
found.

(Map, MultiMap, WeakMap, SortedMap, LruMap, SortedArrayMap, FastMap,
Dict)

#### delete(value)

Deletes a value.  Returns whether the value was found.

(Set, SortedSet, LruSet, SortedArray, SortedArraySet, FastSet, Heap)

#### delete(value, equals)

Deletes the equivalent value.  Returns whether the value was found.

(Array+, List, Deque)

### deleteEach(values or keys)

Deletes every value or every value for each key.

(Array+, List, Deque, Set, Map, MultiMap, SortedSet, SortedMap,
LruSet, LruMap, SortedArray, SortedArraySet, SortedArrayMap, FastSet,
FastMap, Dict, Heap)

### indexOf(value)

Returns the position in the collection of a value, or `-1` if it is
not found.  Returns the position of the first of equivalent values.
For an Array this takes linear time.  For a SortedArray and
SortedArraySet, it takes logarithmic time to perform a binary
search.  For a SortedSet, this takes ammortized logarithmic time
since it incrementally updates the number of nodes under each
subtree as it rotates.

(Array, ~~List~~, Deque, SortedSet, SortedArray, SortedArraySet)

### lastIndexOf(value)

Returns the position in the collection of a value, or `-1` if it is
not found.  Returns the position of the last of equivalent values.

(Array, ~~List~~, Deque, SortedArray, SortedArraySet)

### find(value, opt_equals)

Finds a value.  For List and SortedSet, returns the node at which
the value was found.  For SortedSet, the optional `equals` argument
is ignored.

(Array+, List, Deque, SortedSet)

### findLast(value, opt_equals)

Finds the last equivalent value, returning the node at which the
value was found.

(Array+, List, Deque, SortedArray, SortedArraySet)

### findLeast()

Finds the smallest value, returning the node at which it was found,
or undefined.  This is fast (logarithmic) and performs no rotations.

(SortedSet)

### findLeastGreaterThan(value)

Finds the smallest value greater than the given value.  This is fast
(logarithic) but does cause rotations.

(SortedSet)

### findLeastGreaterThanOrEqual(value)

Finds the smallest value greater than or equal to the given value.
This is fast (logarithmic) but does cause rotations.

(SortedSet)

### findGreatest()

(SortedSet)

### findGreatestLessThan(value)

(SortedSet)

### findGreatestLessThanOrEqual(value)

(SortedSet)

### push

#### push(...values)

Adds values to the end of a collection.

(Array, List, Deque)

#### push(...values) for non-deques

Adds values to their proper places in a collection.
This method exists only to have the same interface as other
collections.

(Set, SortedSet, LruSet, SortedArray, SortedArraySet, FastSet, Heap)

### unshift

#### unshift(...values)

Adds values to the beginning of a collection.

(Array, List, Deque)

#### unshift(...values) for non-deques

Adds values to their proper places in a collection.
This method exists only to have the same interface as other
collections.

(Set, SortedSet, LruSet, SortedArray, SortedArraySet, FastSet)

### pop()

Removes and returns the value at the end of a collection.  For a
Heap, this means the greatest contained value, as defined by the
comparator.

(Array, List, Deque, Set, SortedSet, LruSet, SortedArray,
SortedArraySet, Heap)

### shift()

Removes and returns the value at the beginning of a collection.

(Array, List, Deque, Set, SortedSet, LruSet, SortedArray,
SortedArraySet)

### peek()

Returns the next value in an deque, as would be returned by the next
`shift`.

(Array, List, Deque)

### poke(value)

Replaces the next value in an ordered collection, such that it will be
returned by `shift` instead of what was there.

(Array, List, Deque)

### peekBack()

Returns the last value in an deque, as would be returned by the next
`pop`.

(Array, List, Deque)

### pokeBack(value)

Replaces the last value in an ordered collection, such that it will be
returned by `pop` instead of what was there.

(Array, List, Deque)

### slice(start, end)

Returns an array of the values contained in the
half-open interval [start, end), that is, including the start and
excluding the end.  For lists and arrays, both terms may be numeric
positive or negative indicies.  For a list, either term may be a
node.

(Array, List, SortedSet, SortedArray, SortedArraySet)

### splice(start, length, ...values)

Works as with an array, but for a list, the start may be an index or
a node.

(Array, List, SortedArray, SortedSet, SortedArraySet)

### swap(start, length, values)

Performs a splice without variadic arguments.

(Array+, List, SortedArray, SortedSet, SortedArraySet)

### clear()

Deletes the all values.

(Array+, Object+, List, Deque, Set, Map, MultiMap, SortedSet,
SortedMap, LruSet, LruMap, SortedArray, SortedArraySet,
SortedArrayMap, FastSet, FastMap, Dict, Heap)

### sort(compare)

Sorts a collection in place.  The comparator by only be a function.
The default comparator coerces unlike types rather than fail to
compare.

(Array)

### sorted(compare, by, order)

Returns a collection as an array in sorted order.  Accepts an
optional `compare(x, y)` function, `by(property(x))` function, and
`order` indicator, `-1` for descending, `1` for ascending, `0` for
stable.

Instead of a `compare` function, the comparator can be an object
with `compare` and `by` functions.  The default `compare` value is
`Object.compare`.

The `by` function must be a function that accepts a value from the
collection and returns a representative value on which to sort.

(Array+, List, Deque, Set, Map, SortedSet, LruSet, SortedArray,
SortedArraySet, FastSet, Heap)

### group(callback, thisp, equals)

Returns an array of [key, equivalence class] pairs where every
element from the collection is placed into an equivalence class
if they have the same corresponding return value from the given
callback.

(Array+, Object+, List, Deque, Set, Map, MultiMap, SortedSet,
SortedMap, LruSet, LruMap, SortedArray, SortedArraySet,
SortedArrayMap, FastSet, FastMap, Dict, Heap, Iterator)

### reverse()

Reverses a collection in place.

(Array, List)

### reversed()

Returns a collection of the same type with this collection's
contents in reverse order.

(Array, List)

### enumerate(start=0)

Returns an array of [index, value] pairs from the source collection,
starting with the given index.

### join(delimiter="")

Returns a string of all the values in the collection joined.

(Array, List, Set, SortedSet, LruSet, SortedArray, SortedArraySet,
FastSet, Heap, Iterator)

### concat(...iterables)

Produces a new collection of the same type containing all the values
of itself and the values of any number of other collections.  Favors
the last of duplicate values.  For map-like objects, the given
iterables are treated as map-like objects and each successively
updates the result.  Array is like a map from index to value.  List,
Set, and SortedSet are like maps from nodes to values.

(Array, ~~Object+~~, Iterator, List, Set, Map, MultiMap,
SortedSet, SortedMap, LruSet, LruMap, SortedArray, SortedArraySet,
SortedArrayMap, FastSet, FastMap, Dict, Heap)

### keys()

Returns an array of the keys.

(Object, Map, MultiMap, SortedMap, LruMap, SortedArrayMap, FastMap,
Dict)

### values()

Returns an array of the values

(Object+, Map, MultiMap, SortedMap, LruMap, SortedArrayMap, FastMap,
Dict)

### entries()

Returns an array of `[key, value]` pairs for each entry.

(Object+, Map, MultiMap, SortedMap, LruMap, SortedArrayMap, FastMap,
Dict)

### reduce(callback(result, value, key, object, depth), basis, thisp)

(Array, Iterator, List, Deque, Set, Map, MultiMap, SortedSet,
SortedMap, LruSet, LruMap, SortedArray, SortedArraySet,
SortedArrayMap, FastSet, FastMap, Dict, Heap)

### reduceRight(callback(result, value, key, object, depth), basis, thisp)

(Array, List, Deque, SortedSet, ~~SortedMap~~, SortedArray,
SortedArraySet, ~~SortedArrayMap~~, Heap)

### forEach(callback(value, key, object, depth), thisp)

Calls the callback for each value in the collection.  The iteration
of lists is resilient to changes to the list.  Particularly, nodes
added after the current node will be visited and nodes added before
the current node will be ignored, and no node will be visited twice.

(Array, Object+, Iterator, List, Deque, Set, Map, MultiMap, WeakMap,
SortedSet, SortedMap, LruSet, LruMap, SortedArray, SortedArraySet,
SortedArrayMap, FastSet, FastMap, Dict, Heap)

### map(callback(value, key, object, depth), thisp)

(Array, Object+, Iterator, List, Deque, Set, Map, MultiMap, WeakMap,
SortedSet, SortedMap, LruSet, LruMap, SortedArray, SortedArraySet,
SortedArrayMap, FastSet, FastMap, Dict, Heap)

### toArray()

(Array+, Iterator, List, Deque, Set, Map, MultiMap, SortedSet,
SortedMap, LruSet, LruMap, SortedArray, SortedArraySet,
SortedArrayMap, FastSet, FastMap, Dict, Heap)

### toObject()

Converts any collection to an object, treating this collection as a
map-like object.  Array is like a map from index to value.

(Array+ Iterator, List, Deque, Map, MultiMap, SortedMap, LruMap,
SortedArrayMap, FastMap, Dict, Heap)

### filter(callback(value, key, object, depth), thisp)

(Array, Iterator, List, Deque, Set, Map, MultiMap, SortedSet,
SortedMap, LruSet, LruMap, SortedArray, SortedArraySet,
SortedArrayMap, FastSet, FastMap, Dict, Heap)

### every(callback(value, key, object, depth), thisp)

Whether every value passes a given guard.  Stops evaluating the
guard after the first failure.  Iterators stop consuming after the
the first failure.

(Array, Iterator, List, Deque, Set, Map, MultiMap, SortedSet,
SortedMap, LruSet, LruMap, SortedArray, SortedArraySet,
SortedArrayMap, FastSet, FastMap, Dict, Heap)

### some(callback(value, key, object, depth), thisp)

Whether there is a value that passes a given guard.  Stops
evaluating the guard after the first success.  Iterators stop
consuming after the first success.

(Array, Iterator, List, Deque, Set, Map, MultiMap, SortedSet,
SortedMap, LruSet, LruMap, SortedArray, SortedArraySet,
SortedArrayMap, FastSet, FastMap, Dict, Heap)

### min()

The smallest value.  This is fast for sorted collections (logarithic
for SortedSet, constant for SortedArray, SortedArraySet, and
SortedArrayMap), but slow for everything else (linear).

(Array+, Iterator, List, Deque, Set, Map, MultiMap, SortedSet,
SortedMap, LruSet, LruMap, SortedArray, SortedArraySet,
SortedArrayMap, FastSet, FastMap, Dict)

### max()

The largest value.  This is fast for sorted collections (logarithic
for SortedSet, constant for SortedArray, SortedArraySet, and
SortedArrayMap), but slow for everything else (linear).

(Array+, Iterator, List, Deque, Set, Map, MultiMap, SortedSet,
SortedMap, LruSet, LruMap, SortedArray, SortedArraySet,
SortedArrayMap, FastSet, FastMap, Dict, Heap)

### one()

Any single value, or throws an exception if there are no values.  This
is very fast (constant time) for most collections.  For a sorted set,
`set.root.value` is always very fast to access, but changes whenever you
*access* a value, including using `has` or `find`.  In the interest of
being consistent across accesses, and only changing in response to
mutation, `one` returns the `min` of the set in logarithmic time.

(Array+, List, Deque, Set, Map, MultiMap, SortedSet, SortedMap,
LruSet, LruMap, SortedArray, SortedArray, SortedArraySet,
SortedArrayMap, FastSet, FastMap, Dict, Heap)

### only()

The one and only value, or throws an exception if there are no
values or more than one value.

(Array+, List, Deque, Set, Map, MultiMap, SortedSet, SortedMap,
LruSet, LruMap, SortedArray, SortedArray, SortedArraySet,
SortedArrayMap, FastSet, FastMap, Dict, Heap)

### sum()

(Array+, Iterator, List, Deque, Set, Map, MultiMap, SortedSet,
SortedMap, LruSet, LruMap, SortedArray, SortedArraySet,
SortedArrayMap, FastSet, FastMap, Dict)

### average()

(Array+, Iterator, List, Deque, Set, Map, MultiMap, SortedSet,
SortedMap, LruSet, LruMap, SortedArray, SortedArraySet,
SortedArrayMap, FastSet, FastMap, Dict)

### flatten()

(Array+, Iterator, List, Set, Map, MultiMap, SortedSet,
SortedMap, LruSet, LruMap, SortedArray, SortedArraySet,
SortedArrayMap, FastSet, FastMap, Dict, Heap)

### zip(...collections)

(Array+, Iterator, List, Deque, Set, Map, MultiMap, SortedSet,
SortedMap, LruSet, LruMap, SortedArray, SortedArraySet,
SortedArrayMap, FastSet, FastMap, Dict, Heap)

### enumerate(zero)

(Array+, Iterator, List, Deque, Set, Map, MultiMap, SortedSet,
SortedMap, LruSet, LruMap, SortedArray, SortedArraySet,
SortedArrayMap, FastSet, FastMap, Dict, Heap)

### clone(depth, memo)

Replicates the collection.  Clones the values deeply, to the
specified depth, using the memo to resolve reference cycles.  (which
must the `has` and `set` parts of the Map interface, allowing
objects for keys)  The default depth is infinite and the default
memo is a WeakMap.

`Object.clone` can replicate object literals inheriting directly
from `Object.prototype` or `null`, or any object that implements
`clone` on its prototype.  Any other object causes `clone` to throw
an exception.

The `clone` method on any other objects is not intended to be used
directly since they do not necessarily supply a default depth and
memo.

(Array+, Object+, List, Deque, Set, Map, MultiMap, SortedSet,
SortedMap, LruSet, LruMap, SortedArray, SortedArraySet,
SortedArrayMap, FastSet, FastMap, Dict, Heap)

### constructClone(values)

Replicates a collection shallowly.  This is used by each `clone`
implementation to create a new collection of the same type, with the
same options (`equals`, `compare`, `hash` options), but it leaves
the job of deeply cloning the values to the more general `clone`
method.

(Array+, Object+, List, Deque, Set, Map, MultiMap, SortedSet,
SortedMap, LruSet, LruMap, SortedArray, SortedArraySet,
SortedArrayMap, FastSet, FastMap, Dict, Heap)

### equals(that, equals)

(Array+, Object+, List, Deque, Set, Map, MultiMap, SortedSet,
SortedMap, LruSet, LruMap, ~~SortedArray~~, SortedArraySet,
SortedArrayMap, FastSet, FastMap, Dict)

### compare(that)

(Array+, Object+, List, Deque, ~~SortedArray~~, ~~SortedArraySet~~)

### iterate

#### iterate()

Produces an iterator with a `next` method.  You may elect to get
richer iterators by wrapping this iterator with an `Iterator` from
the `iterator` module.  Iteration order of lists is resilient to
changes to the list.

(Array+, Iterator, List, ~~Deque~~, Set, SortedSet, LruSet,
SortedArray, SortedArraySet, FastSet)

#### iterate(start, end)

Returns an iterator for all values at indicies in the half-open
interval [start, end), that is, greater than start, and less than
end.

(Array+)

#### iterate(start, end)

Returns an iterator for all values in the half-open interval [start,
end), that is, greater than start, and less than end.  The iterator
is resilient against changes to the data.

(SortedSet)

### log(charmap, callback(node, write, writeAbove), log, logger)

Writes a tree describing the internal state of the data structure to
the console.

`charmap` is an object that notes which characters to use to draw
lines.  By default, this is the `TreeLog.unicodeRound` property from the
`tree-log` module.  `TreeLog.unicodeSharp` and `TreeLog.ascii` are
alternatives.  The properties are:

-   intersection: ╋
-   through: ━
-   branchUp: ┻
-   branchDown: ┳
-   fromBelow: ╭
-   fromAbove: ╰
-   fromBoth: ┣
-   strafe: ┃

`callback` is a customizable function for rendering each node of the tree.
By default, it just writes the value of the node.  It accepts the node and
a writer functions.  The `write` function produces the line on which the
node joins the tree, and each subsequent line.  The `writeAbove` function
can write lines before the branch.

`log` and `logger` default to `console.log` and `console`.  To write
the representation to an array instead, they can be `array.push` and
`array`.

(SortedSet)


### Iterator(iterable, start, stop, step)

*Redesigned in version 2.*

Creates an iterator from an iterable. Iterables include:

-   instances of Iterator, in which case the “iterable” will be simply returned
    instead of a new iterator.
-   objects with an `iterate(start, stop, step)` method, in which case the
    optional `start`, `stop`, and `step` arguments are forwarded. Collections
    implement this iterface, including Array.
-   objects with a `next()` method, which is to say existing iterators,
    though this iterator will only depend on the `next()` method and provide
    the much richer Iterator interface using it.
-   `next()` functions.

Iterators are defined by the upcoming version of ECMAScript. The `next()` method
returns what I am calling an “iteration”, an object that has a `value` property
and an optional `done` flag. When `done` is true, the iteration signals the end
of the iterator and may be accompanied by a “return value” instead of a “yield
value”.

In addition, Iterator produces iterations with an optional `index` property. The
indexes produced by an array are the positions of each value, which are
non-contiguous for sparse arrays.

*In version 1, iterators followed the old, Pythonic protocol established in
Mozilla’s SpiderMonkey, where iterators yielded values directly and threw
`StopIteration` to terminate.*

#### dropWhile(callback(value, index, iterator), thisp)

Returns an iterator that begins with the first iteration from this iterator to
fail the given test.

#### takeWhile(callback(value, index, iterator), thisp)

Returns an iterator that ends before the first iteration from this iterator to
fail the given test.

#### iterateMap(callback(value, index, iterator))

*Renamed in version 2 from `mapIterator` in version 1.*

Returns an iterator for a mapping on the source values.  Values are
consumed on demand.

#### iterateFilter(callback(value, index, iterator))

*Renamed in version 2 from `filterIterator` in version 1.*

Returns an iterator for those values from the source that pass the
given guard.  Values are consumed on demand.

#### iterateZip(...iterables)

*Introduced in version 2*

Returns an iterator that incrementally combines the respective
values of the given iterations, first including itself.

#### iterateUnzip()

*Introduced in version 2*

Assuming that this is an iterator that produces iterables, produces an iteration
of the reslective values from each iterable.

#### iterateConcat(...iterables)

*Renamed in version 2 from `concat` in version 1.*

Creates an iteration that first produces all the values from this iteration,
then from each subsequent iterable in order.

#### iterateFlatten()

*Renamed in version 2 from `flattenIterator` in version 1.*

Assuming that this is an iterator that produces iterables, creates an iterator
that yields all of the values from each of those iterables in order.

#### iterateEnumerate(start = 0)

*Renamed in version 2 from `enumerateIterator` in version 1.*

Returns an iterator that provides [index, value] pairs from the
source iteration.

#### recount(start=0)

*Introduced in version 2.*

Produces a new version of this iteration where the indexes are recounted. The
indexes for sparse arrays are not contiguous, as well as the iterators produced
by `filter`, `cycle`, `flatten`, and `concat` that pass iterations through
without alteration from various sources. `recount` smoothes out the sequence.


### Iterator utilities

#### cycle(iterable, times=Infinity)

Produces an iterator that will cycle through the values from a given iterable
some number of times, indefinitely by default. The given iterable must be able
to produce the sequence of values each time it is iterated, which is to say, not
an iterator, but any collection would do.

#### unzip(iterables)

Transposes a two dimensional iterable, which is to say, produces an iterator
that will yield a tuple of the respective values from each of the given
iterables.

#### zip(...iterables)

Transposes a two dimensional iterable, which is to say, produces an iterator
that will yield a tuple of the respective values from each of the given
iterables. `zip` differs from `unzip` only in that the arguments are variadic.

#### flatten(iterables)

Returns an iterator that will produce all the values from each of the given
iterators in order.

#### concat(...iterables)

Returns an iterator that will produce all the values from each of the given
iterators in order. Differs from `flatten` only in that the arguments are
variadic.

#### range(length)

Iterates `length` numbers starting from 0.

#### range(start, stop, step=1)

Iterates numbers from start to stop by step.

#### count(start, step)

Iterates numbers from start by step, indefinitely.

#### repeat(value, times)

Repeats the given value either finite times or indefinitely.

<<<<<<< HEAD
## Change Observers

*Introduced in Version 2.*

All collections support change observers. There are three types of changes.
Property changes, range changes, and map changes. Whether a collection supports
a kind of change can be inferred by the existence of an `observe*` method
appropriate to the kind of change, `observeRangeChange` for example.

#### Observers

The `observe*` methods all return “observer” objects with some overlapping
interface. Most importantly, an “observer” has a `cancel()` method that will
remove the observer from the queue of observers for its corresponding object and
property name. To reduce garbage collection churn, the observer may be reused,
but if the observer is canceled during change dispatch, it will not be recycled
until all changes have been handled. Also, if an observer is cancelled during
change dispatch, it will be passed over. If an observer is created during change
dispatch, it will also be passed over, to be informed of any subsequent changes.

The observer will have a `handlerMethodName` property, based on a convention
that take into account all the parameters of the change observer and what
methods are available on the handler, such as `handleFooPropertyWillChange` or
simply null if the handler is a function. This method name can be overridden if
you need to break from convention.

The observer will also have a `dispatch` method that you can use to manually
force a change notification.

The observer will have a `note` property, as provided as an argument to the
observe method. This value is not used by the change observer system, but is
left for the user, for example to provide helpful information for inspecting why
the observer exists and what systems it participates in.

The observer will have a `childObserver` property. Handlers have the option of
returning an observer, if that observer needs to be canceled when this observer
notices a change. This facility allows observers to “stack”.

All kinds of changes have a `get*ChangeObservers` method that will return an
array of change observers. This function will consistently return the same array
for the same arguments, and the content of the array is itself observable.

#### Handlers

A handler may be an object with a handler method or a function. Either way, the
change observer will dispatch an argument pattern to the observer including both
the new and old values associated with the change and other parameters that
allow generic handlers to multiplex changes from multiple sources. See the
specific change observer documentation for details about the argument pattern
and handler method name convention.

Again, a handler has the option of returning an observer. This observer will be
canceled if there is a subsequent change. So for example, if you are observing
the "children" property of the "root" property of a tree, you would be able to
stack the "children" property observer on top of the "root" property observer,
ensuring that the children property observer does not linger on old roots.

If a handler throws an exception, it will not corrupt the state of the change
notification system, but it may corrupt the state of the observed object and the
assuptions of the rest of the program. Such errors are annotated by the change
dispatch system to increase awareness that all such errors are irrecoverable
programmer errors.

#### Capture

All observers support “change” and “will change” (“capture”) phases. Both phases
receive both the old and new values, but in the capture phase, the direct
interrogation of the object being observed will show that the change has not
taken effect, though change observers do not provide a facility for preventing a
change and throwing exceptions can corrupt the state of involved collections.
All “will change” methods exist to increase the readability of the program but
simply forward a true “capture” argument to the corresponding “change” method.
For example, `map.observeMapWillChange(handler)` just calls
`map.observeMapChange(handler, null, null, true)`, eliding the `name` and `note`
arguments not provided.

### Property Changes

The `observable-object` module provides facilities for observing changes to
properties on arbitrary objects, as well as a mix-in prototype that allows any
collection to support the property change observer interface directly. The
`observable-array` module alters the `Array` in this context to support the
property observer interface for its `"length"` property and indexed properties
by number, as long as those properties are altered by a method of the array
(which is to say, *caveat emptor: direct assignment to a property of an array is
not observable*). This shim does not introduce any overhead to arrays that are
not observed.

```javascript
var ObservableObject = require("collections/observable-object");
ObservableObject.observePropertyChange(object, name, handler, note, capture);
ObservableObject.observePropertyWillChange(object, name, handler, note, capture);
ObservableObject.dispatchPropertyChange(object, plus, minus);
ObservableObject.dispatchPropertyWillChange(object, plus, minus);
ObservableObject.getPropertyChangeObservers(object, name, capture)
ObservableObject.getPropertyWillChangeObservers(object, name, capture)
ObservableObject.makePropertyObservable(object, name);
ObservableObject.preventPropertyObserver(object, name);
```

All of these methods delegate to methods of the same name on an object if one
exists, making it possible to use these on arbitrary objects as well as objects
with custom property observer behavior. The property change observer interface
can be imbued on arbitrary objects.

```javascript
Object.addEach(Constructor.prototype, ObservableObject.prototype);
var object = new Constructor();

object.observePropertyChange(name, handler, note, capture);
object.observePropertyWillChange(name, handler, note);
object.dispatchPropertyChange(plus, minus, capture);
object.dispatchPropertyWillChange(plus, minus);
object.getPropertyChangeObservers(name, capture)
object.getPropertyWillChangeObservers(name)
object.makePropertyObservable(name);
object.preventPropertyObserver(name);
```

`observePropertyChange` and `observePropertyWillChange` accept a property
`name` and a `handler` and returns an `observer`.

#### Handlers

The arguments to a property change handler are:

-   `plus`: the new value
-   `minus`: the old value
-   `name` (`observer.propertyName`, the `name` argument to
    `observePropertyChange`)
-   `object` (`observer.object`, the `object` given to `observePropertyChange`)
-   `this` is the `handler` or undefined if the handler is a callable.

The prefereed handler method name for a property change observer is composed:

-   `"handle"`
-   `name`, with the first character capitalized
-   `"Property"`
-   `"Will"` if `capture`
-   `"Change"`

*The specific handler method name differs from those constructed by Version 1,
in that it includes the term, `"Property"`. Thus, all observer handler method
names now receive a complete description of the kind of change, at the expense
of some verbosity.*

If this method does not exist, the method name falls back to the generic without
the property name:

-   `"handle"`
-   `"Property"`
-   `"Will"` if `capture`
-   `"Change"`

Otherwise, the handler must be callable, implementing `handler.call(this, plus,
minus, name, object)`, but not necessarily a function.

#### Observers

A property change observer has properties in addition to those common to all
observers.

-   `propertyName`
-   `value` the last value dispatched. This will be used if `minus` is not given
    when a change is dispatched and is otherwise is useful for inspecting
    observers.

#### Observability

Property change observers use various means to make properties observable. In
general, they install a “thunk” property on the object that intercepts `get` and
`set` calls. A thunk will never be installed over an existing thunk.

Observers take great care to do what makes sense with the underlying property
descriptor. For example, different kinds of thunks are installed for descriptors
with `get` and `set` methods than those with a simple `value`. If a property is
read-only, either indicated by `writable` being false or `get` being provided
without a matching `set`, no thunk is installed at all.

If a property is ostensibly immutable, for lack of a `set` method, but the value
returned by `get` does in fact change in response to exogenous changes, those
changes may be rigged to dispatch a property change manually, using one of the
above `dispatch` methods.

To avoid installing a thunk on every instance of particular constructor,
`makePropertyObservable` can be applied to a property of a prototype. To avoid
installing a thunk on a property at all, `preventPropertyObserver` can be
applied to either an instance or a prototype.

Properties of an `Array` cannot be observed with thunks, so the
`observable-array` module adds methods to the Array prototype that allow it to
be transformed into an observed array on demand. The transformation involves
replacing all the methods that modify the content of the array with versions
that report the changes. The observable array interface is installed either by
subverting the prototype of the instance, or by redefining these methods
directly onto the instance if the prototype is not mutable.

### Range Changes

Many collections represent a contiguous range of values in a fixed order. For
these collections, range change observation is available.

-   `Array` with `require("collections/observable-array")`
-   `List`&dagger;
-   `Deque`
-   `Set`&dagger;
-   `SortedSet`
-   `SortedArray`
-   `SortedArraySet`
-   `Heap`

*&dagger;Note that with `List` and `Set`, observing range changes often
nullifies any performance improvment that might be gained using them instead of
an array, deque, or array-backed set.*

`SortedSet` can grow to absurd proportions and still quickly dispatch range
change notifications at any position, owing to an algorithim that can
incrementally track the index of each node in time proportional to the logarithm
of the size of the collection.

The `observe-range-changes` module exports a **mixin** that provides the range
change interface for a collection.

```javascript
collection.observeRangeChange(handler, name, note, capture)
collection.observeRangeWillChange(handler, name, note)
collection.dispatchRangeChange(plus, minus, index, capture)
collection.dispatchRangeWillChange(plus, minus, index)
collection.getRangeChangeObservers(capture)
collection.getRangeWillChangeObservers()
collection.makeRangeChangeObservable()
```

The `name` is optional and only affects the handler method name computation.
The convention for the name of a range change handler method name is:

-   `"handle"`
-   `name` with the first character capitalized, if given, and only if the
    resulting method name is available on the handler.
-   `"Range"`
-   `"Will"` if `capture`
-   `"Change"`

The arguments of a range change are:

-   `plus`: values added at `index`
-   `minus`: values removed at `index` before `plus` was added
-   `index`
-   `collection`

The `makeRangeChangeObservable` method is overridable if a collection needs to
perform some operations apart from setting `dispatchesRangeChanges` in order to
become observable. For example, a `Set` has to establish observers on its own
`order` storage list.

### Map Changes

*Note: map change observers are very different than Version 1 map change
listeners.*

Many collections represent a mapping from keys to values, irrespective of order.
For most of these collections, map change observation is available.

-   `Array` with `require("collections/observable-array")`
-   `Map`
-   `FastMap`
-   `LruMap`
-   `SortedMap`
-   `SortedArrayMap`
-   `Dict`
-   `Heap` only for key 0

```javascript
collection.observeMapChange(handler, name, note, capture)
collection.observeMapWillChange(handler, name, note)
collection.dispatchMapChange(plus, minus, index, capture)
collection.dispatchMapWillChange(plus, minus, index)
collection.getMapChangeObservers(capture)
collection.getMapWillChangeObservers()
collection.makeMapChangeObservable()
```

The `name` is optional and only affects the handler method name computation.
The convention for the name of a range change handler method name is:

-   `"handle"`
-   `name` with the first character capitalized, if given, and only if the
    resulting method name is available on the handler.
-   `"Map"`
-   `"Will"` if `capture`
-   `"Change"`

The arguments of a range change are:

-   `plus`: the new value
-   `minus`: the old value
-   `key`
-   `type`: one of `"create"`, `"update"`, or `"delete"`
-   `collection`

The `makeMapChangeObservable` method is overridable if a collection needs to
perform some operations apart from setting `dispatchesMapChanges` in order to
become observable.


=======
>>>>>>> 24049a92
## Change Listeners

*The change listener interface exists in Version 1, but has been replaced with
Change Observers in Version 2.*

All collections support change listeners.  There are three types of
changes.  Property changes, map changes, and range changes.

### Property Changes

`PropertyChanges` from the `listen/property-changes` module can
configure listeners for property changes to specific keys of any object.

With the `listen/array-changes` module required, `PropertyChanges` can
also listen to changes to the length and indexed properties of an array.
The only caveat is that watched arrays can only modify their contents
with method calls like `array.push`.  All methods of a watched array
support change dispatch.  In addition, arrays have a `set` method to
make setting the value at a particular index observable.

-   PropertyChanges.addOwnPropertyChangeListener(object, key, listener, before)
-   PropertyChanges.removeOwnPropertyChangeListener(object, key, listener, before)
-   PropertyChanges.dispatchOwnPropertyChange(object, key, value, before)
-   PropertyChanges.addBeforeOwnPropertyChangeListener(object, key, listener)
-   PropertyChanges.removeBeforeOwnPropertyChangeListener(object, key, listener)
-   PropertyChanges.dispatchBeforeOwnPropertyChange(object, key, value)
-   PropertyChanges.getOwnPropertyChangeDescriptor(object, key)

All of these functions delegate to methods of the same name if one
exists on the object.

-   object.addOwnPropertyChangeListener(key, listener, before)
-   object.removeOwnPropertyChangeListener(key, listener, before)
-   object.dispatchOwnPropertyChange(key, value, before)
-   object.addBeforeOwnPropertyChangeListener(key, listener)
-   object.removeBeforeOwnPropertyChangeListener(key, listener)
-   object.dispatchBeforeOwnPropertyChange(key, value)
-   object.getOwnPropertyChangeDescriptor(key)

Additionally, `PropertyChanges.prototype` can be **mixed into** other
types of objects to support the property change dispatch interface.  All
collections support this interface.

The **listener** for a property change receives the arguments `value`,
`key`, and `object`, just as a `forEach` or `map` callback.  The
listener may alternately be a delegate object that implements one of
these methods:

-   listener.handle + **key** + Change **or** WillChange
-   listener.handleProperty + Change **or** WillChange
-   listener.call

### Map Changes

A map change listener receives notifications for the creation, removal,
or updates for any entry in a map data structure.

With the `listen/array-changes` module required, `Array` can also
dispatch map changes for the values at each index.

-   collection.addMapChangeListener(listener, token, before)
-   collection.removeMapChangeListener(listener, token, before)
-   collection.dispatchMapChange(key, value, before)
-   collection.addBeforeMapChangeListener(listener)
-   collection.removeBeforeMapChangeListener(listener)
-   collection.dispatchBeforeMapChange(key, value)
-   collection.getMapChangeDescriptor()

The **listener** for a map change receives the `value`, `key`, and
collection `object` as arguments, the same pattern as a `forEach` or
`map` callback.  In the after change phase, a value of `undefined` may
indicate that the value was deleted or set to `undefined`.  In the
before change phase, a value of `undefined` may indicate the the value
was added or was previously `undefined`.

The listener may be a delegate object with one of the following methods,
in order of precedence:

-   listener.handleMap + Change **or** WillChange
-   listener.handle + **token** + Map + Change **or** WillChange
-   listener.call

The `listen/map-changes` module exports a map changes **mixin**.  The
methods of `MaxChanges.prototype` can be copied to any collection that
needs this interface.  Its mutation methods will then need to dispatch
map changes.

### Range Changes

A range change listener receives notifications when a range of values at
a particular position is added, removed, or replaced within an ordered
collection.

-   collection.**add**RangeChange**Listener**(listener, token, before)
-   collection.**remove**RangeChange**Listener**(listener, token, before)
-   collection.**dispatch**RangeChange(plus, minus, index, before)
-   collection.add**Before**RangeChange**Listener**(listener)
-   collection.remove**Before**RangeChange**Listener**(listener)
-   collection.dispatch**Before**RangeChange(plus, minus, index)
-   collection.**get**RangeChange**Descriptor**()

The **listener** for a range change is a function that accepts `plus`,
`minus`, and `index` arguments.  `plus` and `minus` are the values that
were added or removed at the `index`.  Whatever operation caused these
changes is equivalent to:

```javascript
var minus = collection.splice(index, minus.length, ...plus)
```

The listener can alternately be a delegate object with one of the
following methods in order of precedence:

-   handle + **token** + Range + Change **or** WillChange
-   handleRange + Change **or** WillChange
-   call

The following support range change dispatch:

-   `Array` with `require("collections/listen/array-changes")`
-   `SortedSet`
-   `SortedArray`
-   `SortedArraySet`

The `listen/range-changes` module exports a range changes **mixin**.
The methods of `RangeChanges.prototype` can be copied to any collection
that needs this interface.  Its mutation methods will need to dispatch
the range changes.

All **descriptors** are objects with the properties `changeListeners`
and `willChangeListeners`.  Both are arrays of listener functions or
objects, in the order in which they were added.


## Miscellanea

### Set and Map

Set and map are like hash tables, but not implemented with a block of
memory as they would be in a lower-level language.  Most of the work of
providing fast insertion and lookup based on a hash is performed by the
underlying plain JavaScript object.  Each key of the object is a hash
string and each value is a List of values with that hash.  The inner
list resolves collisions.  With a good `hash` method, the use of the
list can be avoided.

Sets and maps both have a `log` function that displays the internal
structure of the bucket list in an NPM-style.

```
┣━┳ 1
┃ ┗━━ {"key":1,"value":"a"}
┣━┳ 2
┃ ┣━━ {"key":2,"value":"c"}
┃ ┗━━ {"key":2,"value":"d"}
┗━┳ 3
  ┗━━ {"key":3,"value":"b"}
```


### Sorted Set and Sorted Map

A binary splay tree is a balanced binary tree that rotates the most
frequently used entries toward the root such that they can be accessed the
most quickly.  `sorted-set` and `sorted-map` are backed by a splay tree.

All map implementations use an underlying set implementation.  Any map
can be implemented trivially atop a set by wrapping `compare`, `equals`,
or `hash` to operate on the key of an entry.

The sorted set has a `root` node.  Each node has a `left` and `right`
property, which may be null.  Nodes are returned by all of the "find"
functions, and provided as the `key` argument to callbacks.

Both `sorted-set` and `sorted-map` implement a `log` function which can
produce NPM-style visualizations of the internal state of the sorted
tree.

```
> set.log(SortedSet.ascii)
  .-+ -3
  | '-- -2
.-+ -1
+ 0
| .-- 1
'-+ 2
  '-- 3
```

```
> set.log(SortedSet.unicodeRound)
  ╭━┳ -3
  ┃ ╰━━ -2
╭━┻ -1
╋ 0
┃ ╭━┳ 1
┃ ┃ ╰━━ 2
╰━┻ 3
```


### Object and Function Shims

The collection methods on the `Object` constructor all polymorphically
delegate to the corresponding method of any object that implements the
method of the same name.  So, `Object.has` can be used to check whether
a key exists on an object, or in any collection that implements `has`.
This permits the `Object` interface to be agnostic of the input type.

`Array.from` creates an array from any iterable.

`Array.unzip` transposes a collection of arrays, so rows become columns.

`Array.empty` is an empty array, frozen if possible.  Do not modify it.

`Object.from` creates an object from any map or collection.  For arrays
and array-like collections, uses the index for the key.

`Object.empty` is an empty object literal.

`Object.isObject(value)` tests whether it is safe to attempt to access
properties of a given value.

`Object.is(x, y)` compares objects for exact identity and is a good
alternative to `Object.equals` in many collections.

`Object.getValueOf(value)` safely and idempotently returns the value of
an object or value by only calling the `valueOf()` if the value
implements that method.

`Object.owns` is a shorthand for `Object.prototype.hasOwnProperty.call`.

`Object.can(value, name)` checks whether an object implements a method
on its prototype chain.  An owned function property does not qualify as
a method, to aid in distinguishing "static" functions.

`Object.concat(...maps)` and `Object.from(entries)` construct an object
by adding the entries of other objects in order.  The maps can be other
objects, arrays of entries, or map alike collections.

`Function.noop` is returns undefined.

`Function.identity` returns its first argument.

`Function.by(relation)` creates a comparator from a relation function.

`Function.get(key)` creates a relation that returns the value for the
property of a given object.


### References

- a SplayTree impementation buried in Fedor Indutny’s super-secret
  [Callgrind](https://github.com/indutny/callgrind.js). This
  implementation uses parent references.
- a SplayTree implementation adapted by [Paolo
  Fragomeni](https://github.com/hij1nx/forest) from the V8 project and
  based on the top-down splaying algorithm from "Self-adjusting Binary
  Search Trees" by Sleator and Tarjan. This does not use or require
  parent references, so I favored it over Fedor Indutny’s style.
- the interface of ECMAScript harmony [simple maps and
  sets](http://wiki.ecmascript.org/doku.php?id=harmony:simple_maps_and_sets)
- a SplayTree implementation from [JavaScript data
  structures](derrickburns/Javascript-Data-Structures) mainted by
  Derrick Burns that supports change-resilient iterators and a
  comprehensive set of introspection functions.

### Future work

Goals

- make array dispatch length property changes between range changes to
  be consistent with List.
- automate the generation of the method support tables in readme and
  normalize declaration order
- comprehensive specs and spec coverage tests
- array set (a set, for fast lookup, backed by an array for meaningful
  range changes)
- fast list splicing
- Make it easier to created a SortedSet with a criterion like
  Function.by(Function.get('name'))

More possible collections

- sorted-list (sorted, can contain duplicates, perhaps backed by splay
  tree with relaxation on the uniqueness invariant, or a skip list)
- sorted-multi-map (sorted, can contain duplicate entries)
- buffer (backed by a circular array, emits cull events)
- trie-set
- trie-map
- immutable-* (mutation functions return new objects that largely share
  the previous version's internal state, some perhaps backed by a hash
  trie)
<|MERGE_RESOLUTION|>--- conflicted
+++ resolved
@@ -1089,7 +1089,7 @@
 
 Repeats the given value either finite times or indefinitely.
 
-<<<<<<< HEAD
+
 ## Change Observers
 
 *Introduced in Version 2.*
@@ -1395,8 +1395,6 @@
 become observable.
 
 
-=======
->>>>>>> 24049a92
 ## Change Listeners
 
 *The change listener interface exists in Version 1, but has been replaced with
